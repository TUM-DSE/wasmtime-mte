--- conflicted
+++ resolved
@@ -3127,18 +3127,6 @@
         dst))
 
 ;; Lower the address of a load or a store.
-<<<<<<< HEAD
-(decl amode (Type Value u32) AMode)
-;; TODO: Port lower_address() to ISLE.
-(extern constructor amode amode)
-
-;; Lower the address of a stg instruction
-(decl amode_stg (Type Value u32) AMode)
-(extern constructor amode_stg amode_stg)
-
-(decl sink_load_into_amode (Type Inst) AMode)
-(rule (sink_load_into_amode ty x @ (load _ addr offset))
-=======
 ;;
 ;; This will create an `AMode` representing the address of the `Value` provided
 ;; at runtime plus the immediate offset `i32` provided. The `Type` here is used
@@ -3253,7 +3241,6 @@
 
 (decl sink_load_into_addr (Type Inst) Reg)
 (rule (sink_load_into_addr ty x @ (load _ addr (offset32 offset)))
->>>>>>> 877059f4
       (let ((_ Unit (sink_inst x)))
         (add_imm_to_addr addr (i64_as_u64 offset))))
 
