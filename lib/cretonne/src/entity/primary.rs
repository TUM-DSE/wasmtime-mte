//! Densely numbered entity references as mapping keys.
use entity::{EntityRef, Iter, IterMut, Keys};
use std::marker::PhantomData;
use std::ops::{Index, IndexMut};
<<<<<<< HEAD
=======
use std::slice;
>>>>>>> b523b69c
use std::vec::Vec;

/// A primary mapping `K -> V` allocating dense entity references.
///
/// The `PrimaryMap` data structure uses the dense index space to implement a map with a vector.
///
/// A primary map contains the main definition of an entity, and it can be used to allocate new
/// entity references with the `push` method.
///
/// There should only be a single `PrimaryMap` instance for a given `EntityRef` type, otherwise
/// conflicting references will be created. Using unknown keys for indexing will cause a panic.
#[derive(Debug, Clone)]
pub struct PrimaryMap<K, V>
where
    K: EntityRef,
{
    elems: Vec<V>,
    unused: PhantomData<K>,
}

impl<K, V> PrimaryMap<K, V>
where
    K: EntityRef,
{
    /// Create a new empty map.
    pub fn new() -> Self {
        Self {
            elems: Vec::new(),
            unused: PhantomData,
        }
    }

    /// Check if `k` is a valid key in the map.
    pub fn is_valid(&self, k: K) -> bool {
        k.index() < self.elems.len()
    }

    /// Get the element at `k` if it exists.
    pub fn get(&self, k: K) -> Option<&V> {
        self.elems.get(k.index())
    }

    /// Is this map completely empty?
    pub fn is_empty(&self) -> bool {
        self.elems.is_empty()
    }

    /// Get the total number of entity references created.
    pub fn len(&self) -> usize {
        self.elems.len()
    }

    /// Iterate over all the keys in this map.
    pub fn keys(&self) -> Keys<K> {
        Keys::new(self.elems.len())
    }

    /// Iterate over all the values in this map.
    pub fn values(&self) -> slice::Iter<V> {
        self.elems.iter()
    }

    /// Iterate over all the values in this map, mutable edition.
    pub fn values_mut(&mut self) -> slice::IterMut<V> {
        self.elems.iter_mut()
    }

    /// Iterate over all the keys and values in this map.
    pub fn iter(&self) -> Iter<K, V> {
        Iter::new(K::new(0), self.elems.iter())
    }

    /// Iterate over all the keys and values in this map, mutable edition.
    pub fn iter_mut(&mut self) -> IterMut<K, V> {
        IterMut::new(K::new(0), self.elems.iter_mut())
    }

    /// Remove all entries from this map.
    pub fn clear(&mut self) {
        self.elems.clear()
    }

    /// Get the key that will be assigned to the next pushed value.
    pub fn next_key(&self) -> K {
        K::new(self.elems.len())
    }

    /// Append `v` to the mapping, assigning a new key which is returned.
    pub fn push(&mut self, v: V) -> K {
        let k = self.next_key();
        self.elems.push(v);
        k
    }
}

/// Immutable indexing into an `PrimaryMap`.
/// The indexed value must be in the map.
impl<K, V> Index<K> for PrimaryMap<K, V>
where
    K: EntityRef,
{
    type Output = V;

    fn index(&self, k: K) -> &V {
        &self.elems[k.index()]
    }
}

/// Mutable indexing into an `PrimaryMap`.
impl<K, V> IndexMut<K> for PrimaryMap<K, V>
where
    K: EntityRef,
{
    fn index_mut(&mut self, k: K) -> &mut V {
        &mut self.elems[k.index()]
    }
}

#[cfg(test)]
mod tests {
    use super::*;

    // `EntityRef` impl for testing.
    #[derive(Clone, Copy, Debug, PartialEq, Eq)]
    struct E(u32);

    impl EntityRef for E {
        fn new(i: usize) -> Self {
            E(i as u32)
        }
        fn index(self) -> usize {
            self.0 as usize
        }
    }

    #[test]
    fn basic() {
        let r0 = E(0);
        let r1 = E(1);
        let m = PrimaryMap::<E, isize>::new();

        let v: Vec<E> = m.keys().collect();
        assert_eq!(v, []);

        assert!(!m.is_valid(r0));
        assert!(!m.is_valid(r1));
    }

    #[test]
    fn push() {
        let mut m = PrimaryMap::new();
        let k0: E = m.push(12);
        let k1 = m.push(33);

        assert_eq!(m[k0], 12);
        assert_eq!(m[k1], 33);

        let v: Vec<E> = m.keys().collect();
        assert_eq!(v, [k0, k1]);
    }

    #[test]
    fn iter() {
        let mut m: PrimaryMap<E, usize> = PrimaryMap::new();
        m.push(12);
        m.push(33);

        let mut i = 0;
        for (key, value) in m.iter() {
            assert_eq!(key.index(), i);
            match i {
                0 => assert_eq!(*value, 12),
                1 => assert_eq!(*value, 33),
                _ => panic!(),
            }
            i += 1;
        }
        i = 0;
        for (key_mut, value_mut) in m.iter_mut() {
            assert_eq!(key_mut.index(), i);
            match i {
                0 => assert_eq!(*value_mut, 12),
                1 => assert_eq!(*value_mut, 33),
                _ => panic!(),
            }
            i += 1;
        }
    }

    #[test]
    fn keys() {
        let mut m: PrimaryMap<E, usize> = PrimaryMap::new();
        m.push(12);
        m.push(33);

        let mut i = 0;
        for key in m.keys() {
            assert_eq!(key.index(), i);
            i += 1;
        }
    }

    #[test]
    fn values() {
        let mut m: PrimaryMap<E, usize> = PrimaryMap::new();
        m.push(12);
        m.push(33);

        let mut i = 0;
        for value in m.values() {
            match i {
                0 => assert_eq!(*value, 12),
                1 => assert_eq!(*value, 33),
                _ => panic!(),
            }
            i += 1;
        }
        i = 0;
        for value_mut in m.values_mut() {
            match i {
                0 => assert_eq!(*value_mut, 12),
                1 => assert_eq!(*value_mut, 33),
                _ => panic!(),
            }
            i += 1;
        }
    }
}<|MERGE_RESOLUTION|>--- conflicted
+++ resolved
@@ -2,10 +2,7 @@
 use entity::{EntityRef, Iter, IterMut, Keys};
 use std::marker::PhantomData;
 use std::ops::{Index, IndexMut};
-<<<<<<< HEAD
-=======
 use std::slice;
->>>>>>> b523b69c
 use std::vec::Vec;
 
 /// A primary mapping `K -> V` allocating dense entity references.
