--- conflicted
+++ resolved
@@ -8,56 +8,7 @@
 use std::time::Duration;
 use wasmtime::Config;
 
-<<<<<<< HEAD
-pub const SUPPORTED_WASM_FEATURES: &[(&str, &str)] = &[
-    ("all", "enables all supported WebAssembly features"),
-    (
-        "bulk-memory",
-        "enables support for bulk memory instructions",
-    ),
-    (
-        "multi-memory",
-        "enables support for the multi-memory proposal",
-    ),
-    ("multi-value", "enables support for multi-value functions"),
-    ("reference-types", "enables support for reference types"),
-    ("simd", "enables support for proposed SIMD instructions"),
-    (
-        "relaxed-simd",
-        "enables support for the relaxed simd proposal",
-    ),
-    ("threads", "enables support for WebAssembly threads"),
-    ("memory64", "enables support for 64-bit memories"),
-    #[cfg(feature = "component-model")]
-    ("component-model", "enables support for the component model"),
-    ("mem-safety", "enables support for memory safety"),
-];
-
-pub const SUPPORTED_WASI_MODULES: &[(&str, &str)] = &[
-    (
-        "default",
-        "enables all stable WASI modules (no experimental modules)",
-    ),
-    (
-        "wasi-common",
-        "enables support for the WASI common APIs, see https://github.com/WebAssembly/WASI",
-    ),
-    (
-        "experimental-wasi-crypto",
-        "enables support for the WASI cryptography APIs (experimental), see https://github.com/WebAssembly/wasi-crypto",
-    ),
-    (
-        "experimental-wasi-nn",
-        "enables support for the WASI neural network API (experimental), see https://github.com/WebAssembly/wasi-nn",
-    ),
-    (
-        "experimental-wasi-threads",
-        "enables support for the WASI threading API (experimental), see https://github.com/WebAssembly/wasi-threads",
-    ),
-];
-=======
 pub mod opt;
->>>>>>> 877059f4
 
 #[cfg(feature = "logging")]
 fn init_file_per_thread_logger(prefix: &'static str) {
@@ -150,6 +101,8 @@
         pub parallel_compilation: Option<bool>,
         /// Whether to enable proof-carrying code (PCC)-based validation.
         pub pcc: Option<bool>,
+        /// Whether to enable mte
+        pub mte: Option<bool>,
 
         #[prefixed = "cranelift"]
         /// Set a cranelift-specific option. Use `wasmtime settings` to see
@@ -266,6 +219,8 @@
         pub component_model: Option<bool>,
         /// Configure support for the function-references proposal.
         pub function_references: Option<bool>,
+        /// Configure support for the memory-safety proposal.
+        pub mem_safety: Option<bool>,
     }
 
     enum Wasm {
@@ -329,160 +284,6 @@
 /// Common options for commands that translate WebAssembly modules
 #[derive(Parser, Clone)]
 pub struct CommonOptions {
-<<<<<<< HEAD
-    /// Use specified configuration file
-    #[clap(long, parse(from_os_str), value_name = "CONFIG_PATH")]
-    pub config: Option<PathBuf>,
-
-    /// Disable logging
-    #[clap(long, conflicts_with = "log-to-files")]
-    pub disable_logging: bool,
-
-    /// Log to per-thread log files instead of stderr
-    #[clap(long)]
-    pub log_to_files: bool,
-
-    /// Generate debug information
-    #[clap(short = 'g')]
-    pub debug_info: bool,
-
-    /// Disable cache system
-    #[clap(long)]
-    pub disable_cache: bool,
-
-    /// Disable parallel compilation
-    #[clap(long)]
-    pub disable_parallel_compilation: bool,
-
-    /// Enable or disable WebAssembly features
-    #[clap(long, value_name = "FEATURE,FEATURE,...", parse(try_from_str = parse_wasm_features))]
-    pub wasm_features: Option<WasmFeatures>,
-
-    /// Enable or disable WASI modules
-    #[clap(long, value_name = "MODULE,MODULE,...", parse(try_from_str = parse_wasi_modules))]
-    pub wasi_modules: Option<WasiModules>,
-
-    /// Profiling strategy (valid options are: perfmap, jitdump, vtune)
-    #[clap(long)]
-    pub profile: Option<ProfilingStrategy>,
-
-    /// Generate jitdump file (supported on --features=profiling build)
-    /// Run optimization passes on translated functions, on by default
-    #[clap(short = 'O', long)]
-    pub optimize: bool,
-
-    /// Optimization level for generated functions
-    /// Supported levels: 0 (none), 1, 2 (most), or s (size); default is "most"
-    #[clap(
-        long,
-        value_name = "LEVEL",
-        parse(try_from_str = parse_opt_level),
-        verbatim_doc_comment,
-    )]
-    pub opt_level: Option<wasmtime::OptLevel>,
-
-    /// Set a Cranelift setting to a given value.
-    /// Use `wasmtime settings` to list Cranelift settings for a target.
-    #[clap(long = "cranelift-set", value_name = "NAME=VALUE", number_of_values = 1, verbatim_doc_comment, parse(try_from_str = parse_cranelift_flag))]
-    pub cranelift_set: Vec<(String, String)>,
-
-    /// Enable a Cranelift boolean setting or preset.
-    /// Use `wasmtime settings` to list Cranelift settings for a target.
-    #[clap(
-        long,
-        value_name = "SETTING",
-        number_of_values = 1,
-        verbatim_doc_comment
-    )]
-    pub cranelift_enable: Vec<String>,
-
-    /// Maximum size in bytes of wasm memory before it becomes dynamically
-    /// relocatable instead of up-front-reserved.
-    #[clap(long, value_name = "MAXIMUM")]
-    pub static_memory_maximum_size: Option<u64>,
-
-    /// Force using a "static" style for all wasm memories
-    #[clap(long)]
-    pub static_memory_forced: bool,
-
-    /// Byte size of the guard region after static memories are allocated
-    #[clap(long, value_name = "SIZE")]
-    pub static_memory_guard_size: Option<u64>,
-
-    /// Byte size of the guard region after dynamic memories are allocated
-    #[clap(long, value_name = "SIZE")]
-    pub dynamic_memory_guard_size: Option<u64>,
-
-    /// Bytes to reserve at the end of linear memory for growth for dynamic
-    /// memories.
-    #[clap(long, value_name = "SIZE")]
-    pub dynamic_memory_reserved_for_growth: Option<u64>,
-
-    /// Enable Cranelift's internal debug verifier (expensive)
-    #[clap(long)]
-    pub enable_cranelift_debug_verifier: bool,
-
-    /// Enable Cranelift's internal NaN canonicalization
-    #[clap(long)]
-    pub enable_cranelift_nan_canonicalization: bool,
-
-    /// Enable execution fuel with N units fuel, where execution will trap after
-    /// running out of fuel.
-    ///
-    /// Most WebAssembly instructions consume 1 unit of fuel. Some instructions,
-    /// such as `nop`, `drop`, `block`, and `loop`, consume 0 units, as any
-    /// execution cost associated with them involves other instructions which do
-    /// consume fuel.
-    #[clap(long, value_name = "N")]
-    pub fuel: Option<u64>,
-
-    /// Executing wasm code will yield when a global epoch counter
-    /// changes, allowing for async operation without blocking the
-    /// executor.
-    #[clap(long)]
-    pub epoch_interruption: bool,
-
-    /// Disable the on-by-default address map from native code to wasm code
-    #[clap(long)]
-    pub disable_address_map: bool,
-
-    /// Disable the default of attempting to initialize linear memory via a
-    /// copy-on-write mapping
-    #[clap(long)]
-    pub disable_memory_init_cow: bool,
-
-    /// Enable the pooling allocator, in place of the on-demand
-    /// allocator.
-    #[cfg(feature = "pooling-allocator")]
-    #[clap(long)]
-    pub pooling_allocator: bool,
-
-    /// Maximum stack size, in bytes, that wasm is allowed to consume before a
-    /// stack overflow is reported.
-    #[clap(long)]
-    pub max_wasm_stack: Option<usize>,
-
-    /// Whether or not to force deterministic and host-independent behavior of
-    /// the relaxed-simd instructions.
-    ///
-    /// By default these instructions may have architecture-specific behavior as
-    /// allowed by the specification, but this can be used to force the behavior
-    /// of these instructions to match the deterministic behavior classified in
-    /// the specification. Note that enabling this option may come at a
-    /// performance cost.
-    #[clap(long)]
-    pub relaxed_simd_deterministic: bool,
-    /// Explicitly specify the name of the compiler to use for WebAssembly.
-    ///
-    /// Currently only `cranelift` and `winch` are supported, but not all builds
-    /// of Wasmtime have both built in.
-    #[clap(long)]
-    pub compiler: Option<String>,
-
-    /// Whether to enable mte for memories
-    #[clap(long)]
-    pub enable_mte: bool,
-=======
     // These options groups are used to parse `-O` and such options but aren't
     // the raw form consumed by the CLI. Instead they're pushed into the `pub`
     // fields below as part of the `configure` method.
@@ -547,7 +348,6 @@
             }
         }
     };
->>>>>>> 877059f4
 }
 
 impl CommonOptions {
@@ -673,6 +473,10 @@
             ["parallel-compilation" : self.codegen.parallel_compilation]
             enable => config.parallel_compilation(enable),
             true => err,
+        }
+
+        if let Some(enable) = self.codegen.mte {
+            config.enable_mte(enable);
         }
 
         if let Some(max) = self.opts.static_memory_maximum_size {
@@ -730,10 +534,6 @@
             config.max_wasm_stack(max);
         }
 
-<<<<<<< HEAD
-        config.relaxed_simd_deterministic(self.relaxed_simd_deterministic);
-        config.enable_mte(self.enable_mte);
-=======
         if let Some(enable) = self.wasm.relaxed_simd_deterministic {
             config.relaxed_simd_deterministic(enable);
         }
@@ -742,30 +542,12 @@
             enable => config.wmemcheck(enable),
             true => err,
         }
->>>>>>> 877059f4
 
         Ok(config)
     }
 
-<<<<<<< HEAD
-    pub fn enable_wasm_features(&self, config: &mut Config) {
-        let WasmFeatures {
-            simd,
-            relaxed_simd,
-            bulk_memory,
-            reference_types,
-            multi_value,
-            threads,
-            multi_memory,
-            memory64,
-            #[cfg(feature = "component-model")]
-            component_model,
-            mem_safety,
-        } = self.wasm_features.unwrap_or_default();
-=======
     pub fn enable_wasm_features(&self, config: &mut Config) -> Result<()> {
         let all = self.wasm.all_proposals;
->>>>>>> 877059f4
 
         if let Some(enable) = self.wasm.simd.or(all) {
             config.wasm_simd(enable);
@@ -796,356 +578,22 @@
         }
         if let Some(enable) = self.wasm.memory64.or(all) {
             config.wasm_memory64(enable);
+        }
+        if let Some(enable) = self.wasm.mem_safety.or(all) {
+            config.wasm_mem_safety(enable);
         }
         if let Some(enable) = self.wasm.component_model.or(all) {
             #[cfg(feature = "component-model")]
             config.wasm_component_model(enable);
-<<<<<<< HEAD
-        }
-        if let Some(enable) = mem_safety {
-            config.wasm_mem_safety(enable);
-        }
-    }
-
-    pub fn opt_level(&self) -> wasmtime::OptLevel {
-        match (self.optimize, self.opt_level.clone()) {
-            (true, _) => wasmtime::OptLevel::Speed,
-            (false, other) => other.unwrap_or(wasmtime::OptLevel::Speed),
-        }
-    }
-}
-
-fn parse_opt_level(opt_level: &str) -> Result<wasmtime::OptLevel> {
-    match opt_level {
-        "s" => Ok(wasmtime::OptLevel::SpeedAndSize),
-        "0" => Ok(wasmtime::OptLevel::None),
-        "1" => Ok(wasmtime::OptLevel::Speed),
-        "2" => Ok(wasmtime::OptLevel::Speed),
-        other => bail!(
-            "unknown optimization level `{}`, only 0,1,2,s accepted",
-            other
-        ),
-    }
-}
-
-#[derive(Default, Clone, Copy)]
-#[cfg_attr(test, derive(Debug, PartialEq))]
-pub struct WasmFeatures {
-    pub reference_types: Option<bool>,
-    pub multi_value: Option<bool>,
-    pub bulk_memory: Option<bool>,
-    pub simd: Option<bool>,
-    pub relaxed_simd: Option<bool>,
-    pub threads: Option<bool>,
-    pub multi_memory: Option<bool>,
-    pub memory64: Option<bool>,
-    #[cfg(feature = "component-model")]
-    pub component_model: Option<bool>,
-    pub mem_safety: Option<bool>,
-}
-
-fn parse_wasm_features(features: &str) -> Result<WasmFeatures> {
-    let features = features.trim();
-
-    let mut all = None;
-    let mut values: HashMap<_, _> = SUPPORTED_WASM_FEATURES
-        .iter()
-        .map(|(name, _)| (name.to_string(), None))
-        .collect();
-
-    if features == "all" {
-        all = Some(true);
-    } else if features == "-all" {
-        all = Some(false);
-    } else {
-        for feature in features.split(',') {
-            let feature = feature.trim();
-
-            if feature.is_empty() {
-                continue;
-            }
-
-            let (feature, value) = if feature.starts_with('-') {
-                (&feature[1..], false)
-            } else {
-                (feature, true)
-            };
-
-            if feature == "all" {
-                bail!("'all' cannot be specified with other WebAssembly features");
-            }
-
-            match values.get_mut(feature) {
-                Some(v) => *v = Some(value),
-                None => bail!("unsupported WebAssembly feature '{}'", feature),
-            }
-        }
-    }
-
-    Ok(WasmFeatures {
-        reference_types: all.or(values["reference-types"]),
-        multi_value: all.or(values["multi-value"]),
-        bulk_memory: all.or(values["bulk-memory"]),
-        simd: all.or(values["simd"]),
-        relaxed_simd: all.or(values["relaxed-simd"]),
-        threads: all.or(values["threads"]),
-        multi_memory: all.or(values["multi-memory"]),
-        memory64: all.or(values["memory64"]),
-        #[cfg(feature = "component-model")]
-        component_model: all.or(values["component-model"]),
-        mem_safety: all.or(values["mem-safety"]),
-    })
-}
-
-fn parse_wasi_modules(modules: &str) -> Result<WasiModules> {
-    let modules = modules.trim();
-    match modules {
-        "default" => Ok(WasiModules::default()),
-        "-default" => Ok(WasiModules::none()),
-        _ => {
-            // Starting from the default set of WASI modules, enable or disable a list of
-            // comma-separated modules.
-            let mut wasi_modules = WasiModules::default();
-            let mut set = |module: &str, enable: bool| match module {
-                "" => Ok(()),
-                "wasi-common" => Ok(wasi_modules.wasi_common = enable),
-                "experimental-wasi-crypto" => Ok(wasi_modules.wasi_crypto = enable),
-                "experimental-wasi-nn" => Ok(wasi_modules.wasi_nn = enable),
-                "experimental-wasi-threads" => Ok(wasi_modules.wasi_threads = enable),
-                "default" => bail!("'default' cannot be specified with other WASI modules"),
-                _ => bail!("unsupported WASI module '{}'", module),
-            };
-
-            for module in modules.split(',') {
-                let module = module.trim();
-                let (module, value) = if module.starts_with('-') {
-                    (&module[1..], false)
-                } else {
-                    (module, true)
-                };
-                set(module, value)?;
-=======
             #[cfg(not(feature = "component-model"))]
             if enable && all.is_none() {
                 anyhow::bail!("support for the component model was disabled at compile-time");
->>>>>>> 877059f4
             }
         }
-<<<<<<< HEAD
-    }
-}
-
-fn parse_cranelift_flag(name_and_value: &str) -> Result<(String, String)> {
-    let mut split = name_and_value.splitn(2, '=');
-    let name = if let Some(name) = split.next() {
-        name.to_string()
-    } else {
-        bail!("missing name in cranelift flag");
-    };
-    let value = if let Some(value) = split.next() {
-        value.to_string()
-    } else {
-        bail!("missing value in cranelift flag");
-    };
-    Ok((name, value))
-}
-
-#[cfg(test)]
-mod test {
-    use super::*;
-
-    #[test]
-    fn test_all_features() -> Result<()> {
-        let options = CommonOptions::try_parse_from(vec!["foo", "--wasm-features=all"])?;
-
-        let WasmFeatures {
-            reference_types,
-            multi_value,
-            bulk_memory,
-            simd,
-            relaxed_simd,
-            threads,
-            multi_memory,
-            memory64,
-            mem_safety,
-        } = options.wasm_features.unwrap();
-
-        assert_eq!(reference_types, Some(true));
-        assert_eq!(multi_value, Some(true));
-        assert_eq!(bulk_memory, Some(true));
-        assert_eq!(simd, Some(true));
-        assert_eq!(threads, Some(true));
-        assert_eq!(multi_memory, Some(true));
-        assert_eq!(memory64, Some(true));
-        assert_eq!(relaxed_simd, Some(true));
-        assert_eq!(mem_safety, Some(true));
-
         Ok(())
     }
-
-    #[test]
-    fn test_no_features() -> Result<()> {
-        let options = CommonOptions::try_parse_from(vec!["foo", "--wasm-features=-all"])?;
-
-        let WasmFeatures {
-            reference_types,
-            multi_value,
-            bulk_memory,
-            simd,
-            relaxed_simd,
-            threads,
-            multi_memory,
-            memory64,
-            mem_safety,
-        } = options.wasm_features.unwrap();
-
-        assert_eq!(reference_types, Some(false));
-        assert_eq!(multi_value, Some(false));
-        assert_eq!(bulk_memory, Some(false));
-        assert_eq!(simd, Some(false));
-        assert_eq!(threads, Some(false));
-        assert_eq!(multi_memory, Some(false));
-        assert_eq!(memory64, Some(false));
-        assert_eq!(relaxed_simd, Some(false));
-        assert_eq!(mem_safety, Some(false));
-
-=======
->>>>>>> 877059f4
-        Ok(())
-    }
-}
-
-<<<<<<< HEAD
-    #[test]
-    fn test_multiple_features() -> Result<()> {
-        let options = CommonOptions::try_parse_from(vec![
-            "foo",
-            "--wasm-features=-reference-types,simd,multi-memory,memory64",
-        ])?;
-
-        let WasmFeatures {
-            reference_types,
-            multi_value,
-            bulk_memory,
-            simd,
-            relaxed_simd,
-            threads,
-            multi_memory,
-            memory64,
-            mem_safety,
-        } = options.wasm_features.unwrap();
-
-        assert_eq!(reference_types, Some(false));
-        assert_eq!(multi_value, None);
-        assert_eq!(bulk_memory, None);
-        assert_eq!(simd, Some(true));
-        assert_eq!(threads, None);
-        assert_eq!(multi_memory, Some(true));
-        assert_eq!(memory64, Some(true));
-        assert_eq!(relaxed_simd, None);
-        assert_eq!(mem_safety, None);
-
-        Ok(())
-    }
-
-    macro_rules! feature_test {
-        ($test_name:ident, $name:ident, $flag:literal) => {
-            #[test]
-            fn $test_name() -> Result<()> {
-                let options =
-                    CommonOptions::try_parse_from(vec!["foo", concat!("--wasm-features=", $flag)])?;
-
-                let WasmFeatures { $name, .. } = options.wasm_features.unwrap();
-
-                assert_eq!($name, Some(true));
-
-                let options = CommonOptions::try_parse_from(vec![
-                    "foo",
-                    concat!("--wasm-features=-", $flag),
-                ])?;
-
-                let WasmFeatures { $name, .. } = options.wasm_features.unwrap();
-
-                assert_eq!($name, Some(false));
-
-                Ok(())
-            }
-        };
-    }
-
-    feature_test!(
-        test_reference_types_feature,
-        reference_types,
-        "reference-types"
-    );
-    feature_test!(test_multi_value_feature, multi_value, "multi-value");
-    feature_test!(test_bulk_memory_feature, bulk_memory, "bulk-memory");
-    feature_test!(test_simd_feature, simd, "simd");
-    feature_test!(test_relaxed_simd_feature, relaxed_simd, "relaxed-simd");
-    feature_test!(test_threads_feature, threads, "threads");
-    feature_test!(test_multi_memory_feature, multi_memory, "multi-memory");
-    feature_test!(test_memory64_feature, memory64, "memory64");
-
-    #[test]
-    fn test_default_modules() {
-        let options = CommonOptions::try_parse_from(vec!["foo", "--wasi-modules=default"]).unwrap();
-        assert_eq!(
-            options.wasi_modules.unwrap(),
-            WasiModules {
-                wasi_common: true,
-                wasi_crypto: false,
-                wasi_nn: false,
-                wasi_threads: false
-            }
-        );
-    }
-
-    #[test]
-    fn test_empty_modules() {
-        let options = CommonOptions::try_parse_from(vec!["foo", "--wasi-modules="]).unwrap();
-        assert_eq!(
-            options.wasi_modules.unwrap(),
-            WasiModules {
-                wasi_common: true,
-                wasi_crypto: false,
-                wasi_nn: false,
-                wasi_threads: false
-            }
-        );
-    }
-
-    #[test]
-    fn test_some_modules() {
-        let options = CommonOptions::try_parse_from(vec![
-            "foo",
-            "--wasi-modules=experimental-wasi-nn,-wasi-common",
-        ])
-        .unwrap();
-        assert_eq!(
-            options.wasi_modules.unwrap(),
-            WasiModules {
-                wasi_common: false,
-                wasi_crypto: false,
-                wasi_nn: true,
-                wasi_threads: false
-            }
-        );
-    }
-
-    #[test]
-    fn test_no_modules() {
-        let options =
-            CommonOptions::try_parse_from(vec!["foo", "--wasi-modules=-default"]).unwrap();
-        assert_eq!(
-            options.wasi_modules.unwrap(),
-            WasiModules {
-                wasi_common: false,
-                wasi_crypto: false,
-                wasi_nn: false,
-                wasi_threads: false
-            }
-        );
-=======
+}
+
 impl PartialEq for CommonOptions {
     fn eq(&self, other: &CommonOptions) -> bool {
         let mut me = self.clone();
@@ -1171,6 +619,5 @@
             && debug == other.debug
             && wasm == other.wasm
             && wasi == other.wasi
->>>>>>> 877059f4
     }
 }