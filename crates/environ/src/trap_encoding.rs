--- conflicted
+++ resolved
@@ -88,10 +88,6 @@
     /// Used to indicate that a trap was raised by atomic wait operations on non shared memory.
     AtomicWaitNonSharedMemory,
 
-<<<<<<< HEAD
-    /// An AArch64-specific Memory Tagging Extension (MTE) runtime trap.
-    MemoryTaggingExtensionFault,
-=======
     /// Call to a null reference.
     NullReference,
 
@@ -100,7 +96,9 @@
     /// would have violated the reentrance rules of the component model,
     /// triggering a trap instead.
     CannotEnterComponent,
->>>>>>> 877059f4
+
+    /// An AArch64-specific Memory Tagging Extension (MTE) runtime trap.
+    MemoryTaggingExtensionFault,
     // if adding a variant here be sure to update the `check!` macro below
 }
 
@@ -123,12 +121,9 @@
             AlwaysTrapAdapter => "degenerate component adapter called",
             OutOfFuel => "all fuel consumed by WebAssembly",
             AtomicWaitNonSharedMemory => "atomic wait on non-shared memory",
-<<<<<<< HEAD
-            MemoryTaggingExtensionFault => "got memory tagging extension (mte) fault",
-=======
             NullReference => "null reference",
             CannotEnterComponent => "cannot enter component instance",
->>>>>>> 877059f4
+            MemoryTaggingExtensionFault => "got memory tagging extension (mte) fault",
         };
         write!(f, "wasm trap: {desc}")
     }
@@ -243,12 +238,9 @@
         AlwaysTrapAdapter
         OutOfFuel
         AtomicWaitNonSharedMemory
-<<<<<<< HEAD
-        MemoryTaggingExtensionFault
-=======
         NullReference
         CannotEnterComponent
->>>>>>> 877059f4
+        MemoryTaggingExtensionFault
     }
 
     if cfg!(debug_assertions) {
