use crate::{
    dir::{DirEntry, OpenResult, ReaddirCursor, ReaddirEntity, TableDirExt},
    file::{
        Advice, FdFlags, FdStat, FileAccessMode, FileEntry, FileType, Filestat, OFlags, RiFlags,
        RoFlags, SdFlags, SiFlags, TableFileExt, WasiFile,
    },
    sched::{
        subscription::{RwEventFlags, SubscriptionResult},
        Poll, Userdata,
    },
    I32Exit, SystemTimeSpec, WasiCtx,
};
use cap_std::time::{Duration, SystemClock};
use std::convert::{TryFrom, TryInto};
use std::io::{IoSlice, IoSliceMut};
use std::ops::Deref;
use std::sync::Arc;
use wiggle::GuestPtr;

pub mod error;
use error::{Error, ErrorExt};

// Limit the size of intermediate buffers when copying to WebAssembly shared
// memory.
pub(crate) const MAX_SHARED_BUFFER_SIZE: usize = 1 << 16;

wiggle::from_witx!({
    witx: ["$WASI_ROOT/phases/snapshot/witx/wasi_snapshot_preview1.witx"],
    errors: { errno => trappable Error },
    // Note: not every function actually needs to be async, however, nearly all of them do, and
    // keeping that set the same in this macro and the wasmtime_wiggle / lucet_wiggle macros is
    // tedious, and there is no cost to having a sync function be async in this case.
    async: *,
    wasmtime: false,
});

impl wiggle::GuestErrorType for types::Errno {
    fn success() -> Self {
        Self::Success
    }
}

#[wiggle::async_trait]
impl wasi_snapshot_preview1::WasiSnapshotPreview1 for WasiCtx {
    async fn args_get<'b>(
        &mut self,
        argv: &GuestPtr<'b, GuestPtr<'b, u8>>,
        argv_buf: &GuestPtr<'b, u8>,
    ) -> Result<(), Error> {
        self.args.write_to_guest(argv_buf, argv)
    }

    async fn args_sizes_get(&mut self) -> Result<(types::Size, types::Size), Error> {
        Ok((self.args.number_elements(), self.args.cumulative_size()))
    }

    async fn environ_get<'b>(
        &mut self,
        environ: &GuestPtr<'b, GuestPtr<'b, u8>>,
        environ_buf: &GuestPtr<'b, u8>,
    ) -> Result<(), Error> {
        self.env.write_to_guest(environ_buf, environ)
    }

    async fn environ_sizes_get(&mut self) -> Result<(types::Size, types::Size), Error> {
        Ok((self.env.number_elements(), self.env.cumulative_size()))
    }

    async fn clock_res_get(&mut self, id: types::Clockid) -> Result<types::Timestamp, Error> {
        let resolution = match id {
            types::Clockid::Realtime => Ok(self.clocks.system()?.resolution()),
            types::Clockid::Monotonic => Ok(self.clocks.monotonic()?.abs_clock.resolution()),
            types::Clockid::ProcessCputimeId | types::Clockid::ThreadCputimeId => {
                Err(Error::badf().context("process and thread clocks are not supported"))
            }
        }?;
        Ok(resolution.as_nanos().try_into()?)
    }

    async fn clock_time_get(
        &mut self,
        id: types::Clockid,
        precision: types::Timestamp,
    ) -> Result<types::Timestamp, Error> {
        let precision = Duration::from_nanos(precision);
        match id {
            types::Clockid::Realtime => {
                let now = self.clocks.system()?.now(precision).into_std();
                let d = now
                    .duration_since(std::time::SystemTime::UNIX_EPOCH)
                    .map_err(|_| {
                        Error::trap(anyhow::Error::msg("current time before unix epoch"))
                    })?;
                Ok(d.as_nanos().try_into()?)
            }
            types::Clockid::Monotonic => {
                let clock = self.clocks.monotonic()?;
                let now = clock.abs_clock.now(precision);
                let d = now.duration_since(clock.creation_time);
                Ok(d.as_nanos().try_into()?)
            }
            types::Clockid::ProcessCputimeId | types::Clockid::ThreadCputimeId => {
                Err(Error::badf().context("process and thread clocks are not supported"))
            }
        }
    }

    async fn fd_advise(
        &mut self,
        fd: types::Fd,
        offset: types::Filesize,
        len: types::Filesize,
        advice: types::Advice,
    ) -> Result<(), Error> {
        self.table()
            .get_file(u32::from(fd))?
            .file
            .advise(offset, len, advice.into())
            .await?;
        Ok(())
    }

    async fn fd_allocate(
        &mut self,
        fd: types::Fd,
        _offset: types::Filesize,
        _len: types::Filesize,
    ) -> Result<(), Error> {
        // Check if fd is a file, and has rights, just to reject those cases
        // with the errors expected:
        let _ = self.table().get_file(u32::from(fd))?;
        // This operation from cloudabi is linux-specific, isn't even
        // supported across all linux filesystems, and has no support on macos
        // or windows. Rather than ship spotty support, it has been removed
        // from preview 2, and we are no longer supporting it in preview 1 as
        // well.
        Err(Error::not_supported())
    }

    async fn fd_close(&mut self, fd: types::Fd) -> Result<(), Error> {
        let table = self.table();
        let fd = u32::from(fd);

        // Fail fast: If not present in table, Badf
        if !table.contains_key(fd) {
            return Err(Error::badf().context("key not in table"));
        }
        // fd_close must close either a File or a Dir handle
        if table.is::<FileEntry>(fd) {
            let _ = table.delete::<FileEntry>(fd);
        } else if table.is::<DirEntry>(fd) {
            let _ = table.delete::<DirEntry>(fd);
        } else {
            return Err(Error::badf().context("key does not refer to file or directory"));
        }

        Ok(())
    }

    async fn fd_datasync(&mut self, fd: types::Fd) -> Result<(), Error> {
        self.table()
            .get_file(u32::from(fd))?
            .file
            .datasync()
            .await?;
        Ok(())
    }

    async fn fd_fdstat_get(&mut self, fd: types::Fd) -> Result<types::Fdstat, Error> {
        let table = self.table();
        let fd = u32::from(fd);
        if table.is::<FileEntry>(fd) {
            let file_entry: Arc<FileEntry> = table.get(fd)?;
            let fdstat = file_entry.get_fdstat().await?;
            Ok(types::Fdstat::from(&fdstat))
        } else if table.is::<DirEntry>(fd) {
            let _dir_entry: Arc<DirEntry> = table.get(fd)?;
            let dir_fdstat = types::Fdstat {
                fs_filetype: types::Filetype::Directory,
                fs_rights_base: directory_base_rights(),
                fs_rights_inheriting: directory_inheriting_rights(),
                fs_flags: types::Fdflags::empty(),
            };
            Ok(dir_fdstat)
        } else {
            Err(Error::badf())
        }
    }

    async fn fd_fdstat_set_flags(
        &mut self,
        fd: types::Fd,
        flags: types::Fdflags,
    ) -> Result<(), Error> {
        if let Some(table) = self.table_mut() {
            table
                .get_file_mut(u32::from(fd))?
                .file
                .set_fdflags(FdFlags::from(flags))
                .await
        } else {
            log::warn!("`fd_fdstat_set_flags` does not work with wasi-threads enabled; see https://github.com/bytecodealliance/wasmtime/issues/5643");
            Err(Error::not_supported())
        }
    }

    async fn fd_fdstat_set_rights(
        &mut self,
        fd: types::Fd,
        _fs_rights_base: types::Rights,
        _fs_rights_inheriting: types::Rights,
    ) -> Result<(), Error> {
        let table = self.table();
        let fd = u32::from(fd);
        if table.is::<FileEntry>(fd) {
            let _file_entry: Arc<FileEntry> = table.get(fd)?;
            Ok(())
        } else if table.is::<DirEntry>(fd) {
            let _dir_entry: Arc<DirEntry> = table.get(fd)?;
            Ok(())
        } else {
            Err(Error::badf())
        }
    }

    async fn fd_filestat_get(&mut self, fd: types::Fd) -> Result<types::Filestat, Error> {
        let table = self.table();
        let fd = u32::from(fd);
        if table.is::<FileEntry>(fd) {
            let filestat = table.get_file(fd)?.file.get_filestat().await?;
            Ok(filestat.into())
        } else if table.is::<DirEntry>(fd) {
            let filestat = table.get_dir(fd)?.dir.get_filestat().await?;
            Ok(filestat.into())
        } else {
            Err(Error::badf())
        }
    }

    async fn fd_filestat_set_size(
        &mut self,
        fd: types::Fd,
        size: types::Filesize,
    ) -> Result<(), Error> {
        self.table()
            .get_file(u32::from(fd))?
            .file
            .set_filestat_size(size)
            .await?;
        Ok(())
    }

    async fn fd_filestat_set_times(
        &mut self,
        fd: types::Fd,
        atim: types::Timestamp,
        mtim: types::Timestamp,
        fst_flags: types::Fstflags,
    ) -> Result<(), Error> {
        let fd = u32::from(fd);
        let table = self.table();
        // Validate flags
        let set_atim = fst_flags.contains(types::Fstflags::ATIM);
        let set_atim_now = fst_flags.contains(types::Fstflags::ATIM_NOW);
        let set_mtim = fst_flags.contains(types::Fstflags::MTIM);
        let set_mtim_now = fst_flags.contains(types::Fstflags::MTIM_NOW);

        let atim = systimespec(set_atim, atim, set_atim_now).map_err(|e| e.context("atim"))?;
        let mtim = systimespec(set_mtim, mtim, set_mtim_now).map_err(|e| e.context("mtim"))?;

        if table.is::<FileEntry>(fd) {
            table
                .get_file(fd)
                .expect("checked that entry is file")
                .file
                .set_times(atim, mtim)
                .await
        } else if table.is::<DirEntry>(fd) {
            table
                .get_dir(fd)
                .expect("checked that entry is dir")
                .dir
                .set_times(".", atim, mtim, false)
                .await
        } else {
            Err(Error::badf())
        }
    }

    async fn fd_read<'a>(
        &mut self,
        fd: types::Fd,
        iovs: &types::IovecArray<'a>,
    ) -> Result<types::Size, Error> {
        let f = self.table().get_file(u32::from(fd))?;
        // Access mode check normalizes error returned (windows would prefer ACCES here)
        if !f.access_mode.contains(FileAccessMode::READ) {
            Err(types::Errno::Badf)?
        }
        let f = &f.file;

        let iovs: Vec<wiggle::GuestPtr<[u8]>> = iovs
            .iter()
            .map(|iov_ptr| {
                let iov_ptr = iov_ptr?;
                let iov: types::Iovec = iov_ptr.read()?;
                Ok(iov.buf.as_array(iov.buf_len))
            })
            .collect::<Result<_, Error>>()?;

        // If the first iov structure is from shared memory we can safely assume
        // all the rest will be. We then read into memory based on the memory's
        // shared-ness:
        // - if not shared, we copy directly into the Wasm memory
        // - if shared, we use an intermediate buffer; this avoids Rust unsafety
        //   due to holding on to a `&mut [u8]` of Wasm memory when we cannot
        //   guarantee the `&mut` exclusivity--other threads could be modifying
        //   the data as this functions writes to it. Though likely there is no
        //   issue with OS writing to io structs in multi-threaded scenarios,
        //   since we do not know here if `&dyn WasiFile` does anything else
        //   (e.g., read), we cautiously incur some performance overhead by
        //   copying twice.
        let is_shared_memory = iovs
            .iter()
            .next()
            .and_then(|s| Some(s.is_shared_memory()))
            .unwrap_or(false);
        let bytes_read: u64 = if is_shared_memory {
            // For shared memory, read into an intermediate buffer. Only the
            // first iov will be filled and even then the read is capped by the
            // `MAX_SHARED_BUFFER_SIZE`, so users are expected to re-call.
            let iov = iovs.into_iter().next();
            if let Some(iov) = iov {
                let mut buffer = vec![0; (iov.len() as usize).min(MAX_SHARED_BUFFER_SIZE)];
                let bytes_read = f.read_vectored(&mut [IoSliceMut::new(&mut buffer)]).await?;
                iov.get_range(0..bytes_read)
                    .expect("it should always be possible to slice the iov smaller")
                    .copy_from_slice(&buffer[0..bytes_read.try_into()?])?;
                bytes_read
            } else {
                return Ok(0);
            }
        } else {
            // Convert all of the unsafe guest slices to safe ones--this uses
            // Wiggle's internal borrow checker to ensure no overlaps. We assume
            // here that, because the memory is not shared, there are no other
            // threads to access it while it is written to.
            let mut guest_slices: Vec<wiggle::GuestSliceMut<u8>> = iovs
                .into_iter()
                .map(|iov| Ok(iov.as_slice_mut()?.unwrap()))
                .collect::<Result<_, Error>>()?;

            // Read directly into the Wasm memory.
            let mut ioslices: Vec<IoSliceMut> = guest_slices
                .iter_mut()
                .map(|s| IoSliceMut::new(&mut *s))
                .collect();
            f.read_vectored(&mut ioslices).await?
        };

        Ok(types::Size::from(bytes_read))
    }

    async fn fd_pread<'a>(
        &mut self,
        fd: types::Fd,
        iovs: &types::IovecArray<'a>,
        offset: types::Filesize,
    ) -> Result<types::Size, Error> {
        let f = self.table().get_file(u32::from(fd))?;
        // Access mode check normalizes error returned (windows would prefer ACCES here)
        if !f.access_mode.contains(FileAccessMode::READ) {
            Err(types::Errno::Badf)?
        }
        let f = &f.file;

        let iovs: Vec<wiggle::GuestPtr<[u8]>> = iovs
            .iter()
            .map(|iov_ptr| {
                let iov_ptr = iov_ptr?;
                let iov: types::Iovec = iov_ptr.read()?;
                Ok(iov.buf.as_array(iov.buf_len))
            })
            .collect::<Result<_, Error>>()?;

        // If the first iov structure is from shared memory we can safely assume
        // all the rest will be. We then read into memory based on the memory's
        // shared-ness:
        // - if not shared, we copy directly into the Wasm memory
        // - if shared, we use an intermediate buffer; this avoids Rust unsafety
        //   due to holding on to a `&mut [u8]` of Wasm memory when we cannot
        //   guarantee the `&mut` exclusivity--other threads could be modifying
        //   the data as this functions writes to it. Though likely there is no
        //   issue with OS writing to io structs in multi-threaded scenarios,
        //   since we do not know here if `&dyn WasiFile` does anything else
        //   (e.g., read), we cautiously incur some performance overhead by
        //   copying twice.
        let is_shared_memory = iovs
            .iter()
            .next()
            .and_then(|s| Some(s.is_shared_memory()))
            .unwrap_or(false);
        let bytes_read: u64 = if is_shared_memory {
            // For shared memory, read into an intermediate buffer. Only the
            // first iov will be filled and even then the read is capped by the
            // `MAX_SHARED_BUFFER_SIZE`, so users are expected to re-call.
            let iov = iovs.into_iter().next();
            if let Some(iov) = iov {
                let mut buffer = vec![0; (iov.len() as usize).min(MAX_SHARED_BUFFER_SIZE)];
                let bytes_read = f
                    .read_vectored_at(&mut [IoSliceMut::new(&mut buffer)], offset)
                    .await?;
                iov.get_range(0..bytes_read)
                    .expect("it should always be possible to slice the iov smaller")
                    .copy_from_slice(&buffer[0..bytes_read as usize])?;
                bytes_read
            } else {
                return Ok(0);
            }
        } else {
            // Convert all of the unsafe guest slices to safe ones--this uses
            // Wiggle's internal borrow checker to ensure no overlaps. We assume
            // here that, because the memory is not shared, there are no other
            // threads to access it while it is written to.
            let mut guest_slices: Vec<wiggle::GuestSliceMut<u8>> = iovs
                .into_iter()
                .map(|iov| Ok(iov.as_slice_mut()?.unwrap()))
                .collect::<Result<_, Error>>()?;

            // Read directly into the Wasm memory.
            let mut ioslices: Vec<IoSliceMut> = guest_slices
                .iter_mut()
                .map(|s| IoSliceMut::new(&mut *s))
                .collect();
            f.read_vectored_at(&mut ioslices, offset).await?
        };

        Ok(types::Size::from(bytes_read))
    }

    async fn fd_write<'a>(
        &mut self,
        fd: types::Fd,
        ciovs: &types::CiovecArray<'a>,
    ) -> Result<types::Size, Error> {
        let f = self.table().get_file(u32::from(fd))?;
        // Access mode check normalizes error returned (windows would prefer ACCES here)
        if !f.access_mode.contains(FileAccessMode::WRITE) {
            Err(types::Errno::Badf)?
        }
        let f = &f.file;

        let guest_slices: Vec<wiggle::GuestCow<u8>> = ciovs
            .iter()
            .map(|iov_ptr| {
                let iov_ptr = iov_ptr?;
                let iov: types::Ciovec = iov_ptr.read()?;
                Ok(iov.buf.as_array(iov.buf_len).as_cow()?)
            })
            .collect::<Result<_, Error>>()?;

        let ioslices: Vec<IoSlice> = guest_slices
            .iter()
            .map(|s| IoSlice::new(s.deref()))
            .collect();
        let bytes_written = f.write_vectored(&ioslices).await?;

        Ok(types::Size::from(bytes_written))
    }

    async fn fd_pwrite<'a>(
        &mut self,
        fd: types::Fd,
        ciovs: &types::CiovecArray<'a>,
        offset: types::Filesize,
    ) -> Result<types::Size, Error> {
        let f = self.table().get_file(u32::from(fd))?;
        // Access mode check normalizes error returned (windows would prefer ACCES here)
        if !f.access_mode.contains(FileAccessMode::WRITE) {
            Err(types::Errno::Badf)?
        }
        let f = &f.file;

        let guest_slices: Vec<wiggle::GuestCow<u8>> = ciovs
            .iter()
            .map(|iov_ptr| {
                let iov_ptr = iov_ptr?;
                let iov: types::Ciovec = iov_ptr.read()?;
                Ok(iov.buf.as_array(iov.buf_len).as_cow()?)
            })
            .collect::<Result<_, Error>>()?;

        let ioslices: Vec<IoSlice> = guest_slices
            .iter()
            .map(|s| IoSlice::new(s.deref()))
            .collect();
        let bytes_written = f.write_vectored_at(&ioslices, offset).await?;

        Ok(types::Size::from(bytes_written))
    }

    async fn fd_prestat_get(&mut self, fd: types::Fd) -> Result<types::Prestat, Error> {
        let table = self.table();
        let dir_entry: Arc<DirEntry> = table.get(u32::from(fd)).map_err(|_| Error::badf())?;
        if let Some(ref preopen) = dir_entry.preopen_path() {
            let path_str = preopen.to_str().ok_or_else(|| Error::not_supported())?;
            let pr_name_len = u64::try_from(path_str.as_bytes().len())?;
            Ok(types::Prestat::Dir(types::PrestatDir { pr_name_len }))
        } else {
            Err(Error::not_supported().context("file is not a preopen"))
        }
    }

    async fn fd_prestat_dir_name<'a>(
        &mut self,
        fd: types::Fd,
        path: &GuestPtr<'a, u8>,
        path_max_len: types::Size,
    ) -> Result<(), Error> {
        let table = self.table();
        let dir_entry: Arc<DirEntry> = table.get(u32::from(fd)).map_err(|_| Error::not_dir())?;
        if let Some(ref preopen) = dir_entry.preopen_path() {
            let path_bytes = preopen
                .to_str()
                .ok_or_else(|| Error::not_supported())?
                .as_bytes();
            let path_len = path_bytes.len();
            if path_len > path_max_len as usize {
                return Err(Error::name_too_long());
            }
            path.as_array(path_len as u64).copy_from_slice(path_bytes)?;
            Ok(())
        } else {
            Err(Error::not_supported())
        }
    }
    async fn fd_renumber(&mut self, from: types::Fd, to: types::Fd) -> Result<(), Error> {
        let table = self.table();
        let from = u32::from(from);
        let to = u32::from(to);
        if !table.contains_key(from) {
            return Err(Error::badf());
        }
        table.renumber(from, to)
    }

    async fn fd_seek(
        &mut self,
        fd: types::Fd,
        offset: types::Filedelta,
        whence: types::Whence,
    ) -> Result<types::Filesize, Error> {
        use std::io::SeekFrom;
        let whence = match whence {
            types::Whence::Cur => SeekFrom::Current(offset),
            types::Whence::End => SeekFrom::End(offset),
            types::Whence::Set => SeekFrom::Start(offset as u64),
        };
        let newoffset = self
            .table()
            .get_file(u32::from(fd))?
            .file
            .seek(whence)
            .await?;
        Ok(newoffset)
    }

    async fn fd_sync(&mut self, fd: types::Fd) -> Result<(), Error> {
        self.table().get_file(u32::from(fd))?.file.sync().await?;
        Ok(())
    }

    async fn fd_tell(&mut self, fd: types::Fd) -> Result<types::Filesize, Error> {
        let offset = self
            .table()
            .get_file(u32::from(fd))?
            .file
            .seek(std::io::SeekFrom::Current(0))
            .await?;
        Ok(offset)
    }

    async fn fd_readdir<'a>(
        &mut self,
        fd: types::Fd,
        buf: &GuestPtr<'a, u8>,
        buf_len: types::Size,
        cookie: types::Dircookie,
    ) -> Result<types::Size, Error> {
        let mut bufused = 0;
        let mut buf = buf.clone();
        for entity in self
            .table()
            .get_dir(u32::from(fd))?
            .dir
            .readdir(ReaddirCursor::from(cookie))
            .await?
        {
            let entity = entity?;
            let dirent_raw = dirent_bytes(types::Dirent::try_from(&entity)?);
            let dirent_len: types::Size = dirent_raw.len().try_into()?;
            let name_raw = entity.name.as_bytes();
            let name_len: types::Size = name_raw.len().try_into()?;

            // Copy as many bytes of the dirent as we can, up to the end of the buffer
            let dirent_copy_len = std::cmp::min(dirent_len, buf_len - bufused);
            buf.as_array(dirent_copy_len)
                .copy_from_slice(&dirent_raw[..dirent_copy_len as usize])?;

            // If the dirent struct wasnt compied entirely, return that we filled the buffer, which
            // tells libc that we're not at EOF.
            if dirent_copy_len < dirent_len {
                return Ok(buf_len);
            }

            buf = buf.add(dirent_copy_len)?;
            bufused += dirent_copy_len;

            // Copy as many bytes of the name as we can, up to the end of the buffer
            let name_copy_len = std::cmp::min(name_len, buf_len - bufused);
            buf.as_array(name_copy_len)
                .copy_from_slice(&name_raw[..name_copy_len as usize])?;

            // If the dirent struct wasn't copied entirely, return that we filled the buffer, which
            // tells libc that we're not at EOF

            if name_copy_len < name_len {
                return Ok(buf_len);
            }

            buf = buf.add(name_copy_len)?;
            bufused += name_copy_len;
        }
        Ok(bufused)
    }

    async fn path_create_directory<'a>(
        &mut self,
        dirfd: types::Fd,
        path: &GuestPtr<'a, str>,
    ) -> Result<(), Error> {
        self.table()
            .get_dir(u32::from(dirfd))?
            .dir
            .create_dir(path.as_cow()?.deref())
            .await
    }

    async fn path_filestat_get<'a>(
        &mut self,
        dirfd: types::Fd,
        flags: types::Lookupflags,
        path: &GuestPtr<'a, str>,
    ) -> Result<types::Filestat, Error> {
        let filestat = self
            .table()
            .get_dir(u32::from(dirfd))?
            .dir
            .get_path_filestat(
                path.as_cow()?.deref(),
                flags.contains(types::Lookupflags::SYMLINK_FOLLOW),
            )
            .await?;
        Ok(types::Filestat::from(filestat))
    }

    async fn path_filestat_set_times<'a>(
        &mut self,
        dirfd: types::Fd,
        flags: types::Lookupflags,
        path: &GuestPtr<'a, str>,
        atim: types::Timestamp,
        mtim: types::Timestamp,
        fst_flags: types::Fstflags,
    ) -> Result<(), Error> {
        let set_atim = fst_flags.contains(types::Fstflags::ATIM);
        let set_atim_now = fst_flags.contains(types::Fstflags::ATIM_NOW);
        let set_mtim = fst_flags.contains(types::Fstflags::MTIM);
        let set_mtim_now = fst_flags.contains(types::Fstflags::MTIM_NOW);

        let atim = systimespec(set_atim, atim, set_atim_now).map_err(|e| e.context("atim"))?;
        let mtim = systimespec(set_mtim, mtim, set_mtim_now).map_err(|e| e.context("mtim"))?;
        self.table()
            .get_dir(u32::from(dirfd))?
            .dir
            .set_times(
                path.as_cow()?.deref(),
                atim,
                mtim,
                flags.contains(types::Lookupflags::SYMLINK_FOLLOW),
            )
            .await
    }

    async fn path_link<'a>(
        &mut self,
        src_fd: types::Fd,
        src_flags: types::Lookupflags,
        src_path: &GuestPtr<'a, str>,
        target_fd: types::Fd,
        target_path: &GuestPtr<'a, str>,
    ) -> Result<(), Error> {
        let table = self.table();
        let src_dir = table.get_dir(u32::from(src_fd))?;
        let target_dir = table.get_dir(u32::from(target_fd))?;
        let symlink_follow = src_flags.contains(types::Lookupflags::SYMLINK_FOLLOW);
        if symlink_follow {
            return Err(Error::invalid_argument()
                .context("symlink following on path_link is not supported"));
        }

        src_dir
            .dir
            .hard_link(
                src_path.as_cow()?.deref(),
                target_dir.dir.deref(),
                target_path.as_cow()?.deref(),
            )
            .await
    }

    async fn path_open<'a>(
        &mut self,
        dirfd: types::Fd,
        dirflags: types::Lookupflags,
        path: &GuestPtr<'a, str>,
        oflags: types::Oflags,
        fs_rights_base: types::Rights,
        _fs_rights_inheriting: types::Rights,
        fdflags: types::Fdflags,
    ) -> Result<types::Fd, Error> {
        let table = self.table();
        let dirfd = u32::from(dirfd);
        if table.is::<FileEntry>(dirfd) {
            return Err(Error::not_dir());
        }
        let dir_entry = table.get_dir(dirfd)?;

        let symlink_follow = dirflags.contains(types::Lookupflags::SYMLINK_FOLLOW);

        let oflags = OFlags::from(&oflags);
        let fdflags = FdFlags::from(fdflags);
        let path = path.as_cow()?;

        let read = fs_rights_base.contains(types::Rights::FD_READ);
        let write = fs_rights_base.contains(types::Rights::FD_WRITE);
        let access_mode = if read {
            FileAccessMode::READ
        } else {
            FileAccessMode::empty()
        } | if write {
            FileAccessMode::WRITE
        } else {
            FileAccessMode::empty()
        };

        let file = dir_entry
            .dir
            .open_file(symlink_follow, path.deref(), oflags, read, write, fdflags)
            .await?;
        drop(dir_entry);

        let fd = match file {
            OpenResult::File(file) => table.push(Arc::new(FileEntry::new(file, access_mode)))?,
            OpenResult::Dir(child_dir) => table.push(Arc::new(DirEntry::new(None, child_dir)))?,
        };
        Ok(types::Fd::from(fd))
    }

    async fn path_readlink<'a>(
        &mut self,
        dirfd: types::Fd,
        path: &GuestPtr<'a, str>,
        buf: &GuestPtr<'a, u8>,
        buf_len: types::Size,
    ) -> Result<types::Size, Error> {
        let link = self
            .table()
            .get_dir(u32::from(dirfd))?
            .dir
            .read_link(path.as_cow()?.deref())
            .await?
            .into_os_string()
            .into_string()
            .map_err(|_| Error::illegal_byte_sequence().context("link contents"))?;
        let link_bytes = link.as_bytes();
<<<<<<< HEAD
        let link_len = link_bytes.len();
        if link_len > buf_len as usize {
            return Err(Error::range());
        }
        buf.as_array(link_len as u64).copy_from_slice(link_bytes)?;
=======
        // Like posix readlink(2), silently truncate links when they are larger than the
        // destination buffer:
        let link_len = std::cmp::min(link_bytes.len(), buf_len as usize);
        buf.as_array(link_len as u32)
            .copy_from_slice(&link_bytes[..link_len])?;
>>>>>>> 877059f4
        Ok(link_len as types::Size)
    }

    async fn path_remove_directory<'a>(
        &mut self,
        dirfd: types::Fd,
        path: &GuestPtr<'a, str>,
    ) -> Result<(), Error> {
        self.table()
            .get_dir(u32::from(dirfd))?
            .dir
            .remove_dir(path.as_cow()?.deref())
            .await
    }

    async fn path_rename<'a>(
        &mut self,
        src_fd: types::Fd,
        src_path: &GuestPtr<'a, str>,
        dest_fd: types::Fd,
        dest_path: &GuestPtr<'a, str>,
    ) -> Result<(), Error> {
        let table = self.table();
        let src_dir = table.get_dir(u32::from(src_fd))?;
        let dest_dir = table.get_dir(u32::from(dest_fd))?;
        src_dir
            .dir
            .rename(
                src_path.as_cow()?.deref(),
                dest_dir.dir.deref(),
                dest_path.as_cow()?.deref(),
            )
            .await
    }

    async fn path_symlink<'a>(
        &mut self,
        src_path: &GuestPtr<'a, str>,
        dirfd: types::Fd,
        dest_path: &GuestPtr<'a, str>,
    ) -> Result<(), Error> {
        self.table()
            .get_dir(u32::from(dirfd))?
            .dir
            .symlink(src_path.as_cow()?.deref(), dest_path.as_cow()?.deref())
            .await
    }

    async fn path_unlink_file<'a>(
        &mut self,
        dirfd: types::Fd,
        path: &GuestPtr<'a, str>,
    ) -> Result<(), Error> {
        self.table()
            .get_dir(u32::from(dirfd))?
            .dir
            .unlink_file(path.as_cow()?.deref())
            .await
    }

    async fn poll_oneoff<'a>(
        &mut self,
        subs: &GuestPtr<'a, types::Subscription>,
        events: &GuestPtr<'a, types::Event>,
        nsubscriptions: types::Size,
    ) -> Result<types::Size, Error> {
        if nsubscriptions == 0 {
            return Err(Error::invalid_argument().context("nsubscriptions must be nonzero"));
        }

        // Special-case a `poll_oneoff` which is just sleeping on a single
        // relative timer event, such as what WASI libc uses to implement sleep
        // functions. This supports all clock IDs, because POSIX says that
        // `clock_settime` doesn't effect relative sleeps.
        if nsubscriptions == 1 {
            let sub = subs.read()?;
            if let types::SubscriptionU::Clock(clocksub) = sub.u {
                if !clocksub
                    .flags
                    .contains(types::Subclockflags::SUBSCRIPTION_CLOCK_ABSTIME)
                {
                    self.sched
                        .sleep(Duration::from_nanos(clocksub.timeout))
                        .await?;
                    events.write(types::Event {
                        userdata: sub.userdata,
                        error: types::Errno::Success,
                        type_: types::Eventtype::Clock,
                        fd_readwrite: fd_readwrite_empty(),
                    })?;
                    return Ok(1);
                }
            }
        }

        let table = &self.table;
        // We need these refmuts to outlive Poll, which will hold the &mut dyn WasiFile inside
        let mut read_refs: Vec<(Arc<FileEntry>, Option<Userdata>)> = Vec::new();
        let mut write_refs: Vec<(Arc<FileEntry>, Option<Userdata>)> = Vec::new();

        let mut poll = Poll::new();

        let subs = subs.as_array(nsubscriptions);
        for sub_elem in subs.iter() {
            let sub_ptr = sub_elem?;
            let sub = sub_ptr.read()?;
            match sub.u {
                types::SubscriptionU::Clock(clocksub) => match clocksub.id {
                    types::Clockid::Monotonic => {
                        let clock = self.clocks.monotonic()?;
                        let precision = Duration::from_nanos(clocksub.precision);
                        let duration = Duration::from_nanos(clocksub.timeout);
                        let start = if clocksub
                            .flags
                            .contains(types::Subclockflags::SUBSCRIPTION_CLOCK_ABSTIME)
                        {
                            clock.creation_time
                        } else {
                            clock.abs_clock.now(precision)
                        };
                        let deadline = start
                            .checked_add(duration)
                            .ok_or_else(|| Error::overflow().context("deadline"))?;
                        poll.subscribe_monotonic_clock(
                            &*clock.abs_clock,
                            deadline,
                            precision,
                            sub.userdata.into(),
                        )
                    }
                    types::Clockid::Realtime => {
                        // POSIX specifies that functions like `nanosleep` and others use the
                        // `REALTIME` clock. But it also says that `clock_settime` has no effect
                        // on threads waiting in these functions. MONOTONIC should always have
                        // resolution at least as good as REALTIME, so we can translate a
                        // non-absolute `REALTIME` request into a `MONOTONIC` request.
                        let clock = self.clocks.monotonic()?;
                        let precision = Duration::from_nanos(clocksub.precision);
                        let duration = Duration::from_nanos(clocksub.timeout);
                        let deadline = if clocksub
                            .flags
                            .contains(types::Subclockflags::SUBSCRIPTION_CLOCK_ABSTIME)
                        {
                            return Err(Error::not_supported());
                        } else {
                            clock
                                .abs_clock
                                .now(precision)
                                .checked_add(duration)
                                .ok_or_else(|| Error::overflow().context("deadline"))?
                        };
                        poll.subscribe_monotonic_clock(
                            &*clock.abs_clock,
                            deadline,
                            precision,
                            sub.userdata.into(),
                        )
                    }
                    _ => Err(Error::invalid_argument()
                        .context("timer subscriptions only support monotonic timer"))?,
                },
                types::SubscriptionU::FdRead(readsub) => {
                    let fd = readsub.file_descriptor;
                    let file_ref = table.get_file(u32::from(fd))?;
                    read_refs.push((file_ref, Some(sub.userdata.into())));
                }
                types::SubscriptionU::FdWrite(writesub) => {
                    let fd = writesub.file_descriptor;
                    let file_ref = table.get_file(u32::from(fd))?;
                    write_refs.push((file_ref, Some(sub.userdata.into())));
                }
            }
        }

        let mut read_mut_refs: Vec<(&dyn WasiFile, Userdata)> = Vec::new();
        for (file_lock, userdata) in read_refs.iter_mut() {
            read_mut_refs.push((file_lock.file.deref(), userdata.take().unwrap()));
        }

        for (f, ud) in read_mut_refs.iter_mut() {
            poll.subscribe_read(*f, *ud);
        }

        let mut write_mut_refs: Vec<(&dyn WasiFile, Userdata)> = Vec::new();
        for (file_lock, userdata) in write_refs.iter_mut() {
            write_mut_refs.push((file_lock.file.deref(), userdata.take().unwrap()));
        }

        for (f, ud) in write_mut_refs.iter_mut() {
            poll.subscribe_write(*f, *ud);
        }

        self.sched.poll_oneoff(&mut poll).await?;

        let results = poll.results();
        let num_results = results.len();
        assert!(
            num_results <= nsubscriptions as usize,
            "results exceeds subscriptions"
        );
        let events = events.as_array(
            num_results
                .try_into()
                .expect("not greater than nsubscriptions"),
        );
        for ((result, userdata), event_elem) in results.into_iter().zip(events.iter()) {
            let event_ptr = event_elem?;
            let userdata: types::Userdata = userdata.into();
            event_ptr.write(match result {
                SubscriptionResult::Read(r) => {
                    let type_ = types::Eventtype::FdRead;
                    match r {
                        Ok((nbytes, flags)) => types::Event {
                            userdata,
                            error: types::Errno::Success,
                            type_,
                            fd_readwrite: types::EventFdReadwrite {
                                nbytes,
                                flags: types::Eventrwflags::from(&flags),
                            },
                        },
                        Err(e) => types::Event {
                            userdata,
                            error: e.downcast().map_err(Error::trap)?,
                            type_,
                            fd_readwrite: fd_readwrite_empty(),
                        },
                    }
                }
                SubscriptionResult::Write(r) => {
                    let type_ = types::Eventtype::FdWrite;
                    match r {
                        Ok((nbytes, flags)) => types::Event {
                            userdata,
                            error: types::Errno::Success,
                            type_,
                            fd_readwrite: types::EventFdReadwrite {
                                nbytes,
                                flags: types::Eventrwflags::from(&flags),
                            },
                        },
                        Err(e) => types::Event {
                            userdata,
                            error: e.downcast().map_err(Error::trap)?,
                            type_,
                            fd_readwrite: fd_readwrite_empty(),
                        },
                    }
                }
                SubscriptionResult::MonotonicClock(r) => {
                    let type_ = types::Eventtype::Clock;
                    types::Event {
                        userdata,
                        error: match r {
                            Ok(()) => types::Errno::Success,
                            Err(e) => e.downcast().map_err(Error::trap)?,
                        },
                        type_,
                        fd_readwrite: fd_readwrite_empty(),
                    }
                }
            })?;
        }

        Ok(num_results.try_into().expect("results fit into memory"))
    }

    async fn proc_exit(&mut self, status: types::Exitcode) -> anyhow::Error {
        // Check that the status is within WASI's range.
        if status < 126 {
            I32Exit(status as i32).into()
        } else {
            anyhow::Error::msg("exit with invalid exit status outside of [0..126)")
        }
    }

    async fn proc_raise(&mut self, _sig: types::Signal) -> Result<(), Error> {
        Err(Error::trap(anyhow::Error::msg("proc_raise unsupported")))
    }

    async fn sched_yield(&mut self) -> Result<(), Error> {
        self.sched.sched_yield().await
    }

    async fn random_get<'a>(
        &mut self,
        buf: &GuestPtr<'a, u8>,
        buf_len: types::Size,
    ) -> Result<(), Error> {
        let buf = buf.as_array(buf_len);
        if buf.is_shared_memory() {
            // If the Wasm memory is shared, copy to an intermediate buffer to
            // avoid Rust unsafety (i.e., the called function could rely on
            // `&mut [u8]`'s exclusive ownership which is not guaranteed due to
            // potential access from other threads).
            let mut copied: u64 = 0;
            while copied < buf.len() {
                let len = (buf.len() - copied).min(MAX_SHARED_BUFFER_SIZE as u64);
                let mut tmp = vec![0; len as usize];
                self.random.lock().unwrap().try_fill_bytes(&mut tmp)?;
                let dest = buf
                    .get_range(copied..copied + len)
                    .unwrap()
                    .as_unsafe_slice_mut()?;
                dest.copy_from_slice(&tmp)?;
                copied += len;
            }
        } else {
            // If the Wasm memory is non-shared, copy directly into the linear
            // memory.
            let mem = &mut buf.as_slice_mut()?.unwrap();
            self.random.lock().unwrap().try_fill_bytes(mem)?;
        }
        Ok(())
    }

    async fn sock_accept(
        &mut self,
        fd: types::Fd,
        flags: types::Fdflags,
    ) -> Result<types::Fd, Error> {
        let table = self.table();
        let f = table.get_file(u32::from(fd))?;
        let file = f.file.sock_accept(FdFlags::from(flags)).await?;
        let fd = table.push(Arc::new(FileEntry::new(file, FileAccessMode::all())))?;
        Ok(types::Fd::from(fd))
    }

    async fn sock_recv<'a>(
        &mut self,
        fd: types::Fd,
        ri_data: &types::IovecArray<'a>,
        ri_flags: types::Riflags,
    ) -> Result<(types::Size, types::Roflags), Error> {
        let f = self.table().get_file(u32::from(fd))?;

        let iovs: Vec<wiggle::GuestPtr<[u8]>> = ri_data
            .iter()
            .map(|iov_ptr| {
                let iov_ptr = iov_ptr?;
                let iov: types::Iovec = iov_ptr.read()?;
                Ok(iov.buf.as_array(iov.buf_len))
            })
            .collect::<Result<_, Error>>()?;

        // If the first iov structure is from shared memory we can safely assume
        // all the rest will be. We then read into memory based on the memory's
        // shared-ness:
        // - if not shared, we copy directly into the Wasm memory
        // - if shared, we use an intermediate buffer; this avoids Rust unsafety
        //   due to holding on to a `&mut [u8]` of Wasm memory when we cannot
        //   guarantee the `&mut` exclusivity--other threads could be modifying
        //   the data as this functions writes to it. Though likely there is no
        //   issue with OS writing to io structs in multi-threaded scenarios,
        //   since we do not know here if `&dyn WasiFile` does anything else
        //   (e.g., read), we cautiously incur some performance overhead by
        //   copying twice.
        let is_shared_memory = iovs
            .iter()
            .next()
            .and_then(|s| Some(s.is_shared_memory()))
            .unwrap_or(false);
        let (bytes_read, ro_flags) = if is_shared_memory {
            // For shared memory, read into an intermediate buffer. Only the
            // first iov will be filled and even then the read is capped by the
            // `MAX_SHARED_BUFFER_SIZE`, so users are expected to re-call.
            let iov = iovs.into_iter().next();
            if let Some(iov) = iov {
                let mut buffer = vec![0; (iov.len() as usize).min(MAX_SHARED_BUFFER_SIZE)];
                let (bytes_read, ro_flags) = f
                    .file
                    .sock_recv(&mut [IoSliceMut::new(&mut buffer)], RiFlags::from(ri_flags))
                    .await?;
                iov.get_range(0..bytes_read)
                    .expect("it should always be possible to slice the iov smaller")
                    .copy_from_slice(&buffer[0..bytes_read.try_into()?])?;
                (bytes_read, ro_flags)
            } else {
                return Ok((0, RoFlags::empty().into()));
            }
        } else {
            // Convert all of the unsafe guest slices to safe ones--this uses
            // Wiggle's internal borrow checker to ensure no overlaps. We assume
            // here that, because the memory is not shared, there are no other
            // threads to access it while it is written to.
            let mut guest_slices: Vec<wiggle::GuestSliceMut<u8>> = iovs
                .into_iter()
                .map(|iov| Ok(iov.as_slice_mut()?.unwrap()))
                .collect::<Result<_, Error>>()?;

            // Read directly into the Wasm memory.
            let mut ioslices: Vec<IoSliceMut> = guest_slices
                .iter_mut()
                .map(|s| IoSliceMut::new(&mut *s))
                .collect();
            f.file
                .sock_recv(&mut ioslices, RiFlags::from(ri_flags))
                .await?
        };

        Ok((types::Size::from(bytes_read), ro_flags.into()))
    }

    async fn sock_send<'a>(
        &mut self,
        fd: types::Fd,
        si_data: &types::CiovecArray<'a>,
        _si_flags: types::Siflags,
    ) -> Result<types::Size, Error> {
        let f = self.table().get_file(u32::from(fd))?;

        let guest_slices: Vec<wiggle::GuestCow<u8>> = si_data
            .iter()
            .map(|iov_ptr| {
                let iov_ptr = iov_ptr?;
                let iov: types::Ciovec = iov_ptr.read()?;
                Ok(iov.buf.as_array(iov.buf_len).as_cow()?)
            })
            .collect::<Result<_, Error>>()?;

        let ioslices: Vec<IoSlice> = guest_slices
            .iter()
            .map(|s| IoSlice::new(s.deref()))
            .collect();
        let bytes_written = f.file.sock_send(&ioslices, SiFlags::empty()).await?;

        Ok(types::Size::from(bytes_written))
    }

    async fn sock_shutdown(&mut self, fd: types::Fd, how: types::Sdflags) -> Result<(), Error> {
        let f = self.table().get_file(u32::from(fd))?;

        f.file.sock_shutdown(SdFlags::from(how)).await
    }
}

impl From<types::Advice> for Advice {
    fn from(advice: types::Advice) -> Advice {
        match advice {
            types::Advice::Normal => Advice::Normal,
            types::Advice::Sequential => Advice::Sequential,
            types::Advice::Random => Advice::Random,
            types::Advice::Willneed => Advice::WillNeed,
            types::Advice::Dontneed => Advice::DontNeed,
            types::Advice::Noreuse => Advice::NoReuse,
        }
    }
}

impl From<&FdStat> for types::Fdstat {
    fn from(fdstat: &FdStat) -> types::Fdstat {
        let mut fs_rights_base = types::Rights::empty();
        if fdstat.access_mode.contains(FileAccessMode::READ) {
            fs_rights_base |= types::Rights::FD_READ;
        }
        if fdstat.access_mode.contains(FileAccessMode::WRITE) {
            fs_rights_base |= types::Rights::FD_WRITE;
        }
        types::Fdstat {
            fs_filetype: types::Filetype::from(&fdstat.filetype),
            fs_rights_base,
            fs_rights_inheriting: types::Rights::empty(),
            fs_flags: types::Fdflags::from(fdstat.flags),
        }
    }
}

impl From<&FileType> for types::Filetype {
    fn from(ft: &FileType) -> types::Filetype {
        match ft {
            FileType::Directory => types::Filetype::Directory,
            FileType::BlockDevice => types::Filetype::BlockDevice,
            FileType::CharacterDevice => types::Filetype::CharacterDevice,
            FileType::RegularFile => types::Filetype::RegularFile,
            FileType::SocketDgram => types::Filetype::SocketDgram,
            FileType::SocketStream => types::Filetype::SocketStream,
            FileType::SymbolicLink => types::Filetype::SymbolicLink,
            FileType::Unknown => types::Filetype::Unknown,
            FileType::Pipe => types::Filetype::Unknown,
        }
    }
}

macro_rules! convert_flags {
    ($from:ty, $to:ty, $($flag:ident),+) => {
        impl From<$from> for $to {
            fn from(f: $from) -> $to {
                let mut out = <$to>::empty();
                $(
                    if f.contains(<$from>::$flag) {
                        out |= <$to>::$flag;
                    }
                )+
                out
            }
        }
    }
}

macro_rules! convert_flags_bidirectional {
    ($from:ty, $to:ty, $($rest:tt)*) => {
        convert_flags!($from, $to, $($rest)*);
        convert_flags!($to, $from, $($rest)*);
    }
}

convert_flags_bidirectional!(
    FdFlags,
    types::Fdflags,
    APPEND,
    DSYNC,
    NONBLOCK,
    RSYNC,
    SYNC
);

convert_flags_bidirectional!(RiFlags, types::Riflags, RECV_PEEK, RECV_WAITALL);

convert_flags_bidirectional!(RoFlags, types::Roflags, RECV_DATA_TRUNCATED);

convert_flags_bidirectional!(SdFlags, types::Sdflags, RD, WR);

impl From<&types::Oflags> for OFlags {
    fn from(oflags: &types::Oflags) -> OFlags {
        let mut out = OFlags::empty();
        if oflags.contains(types::Oflags::CREAT) {
            out = out | OFlags::CREATE;
        }
        if oflags.contains(types::Oflags::DIRECTORY) {
            out = out | OFlags::DIRECTORY;
        }
        if oflags.contains(types::Oflags::EXCL) {
            out = out | OFlags::EXCLUSIVE;
        }
        if oflags.contains(types::Oflags::TRUNC) {
            out = out | OFlags::TRUNCATE;
        }
        out
    }
}

impl From<&OFlags> for types::Oflags {
    fn from(oflags: &OFlags) -> types::Oflags {
        let mut out = types::Oflags::empty();
        if oflags.contains(OFlags::CREATE) {
            out = out | types::Oflags::CREAT;
        }
        if oflags.contains(OFlags::DIRECTORY) {
            out = out | types::Oflags::DIRECTORY;
        }
        if oflags.contains(OFlags::EXCLUSIVE) {
            out = out | types::Oflags::EXCL;
        }
        if oflags.contains(OFlags::TRUNCATE) {
            out = out | types::Oflags::TRUNC;
        }
        out
    }
}
impl From<Filestat> for types::Filestat {
    fn from(stat: Filestat) -> types::Filestat {
        types::Filestat {
            dev: stat.device_id,
            ino: stat.inode,
            filetype: types::Filetype::from(&stat.filetype),
            nlink: stat.nlink,
            size: stat.size,
            atim: stat
                .atim
                .map(|t| t.duration_since(std::time::UNIX_EPOCH).unwrap().as_nanos() as u64)
                .unwrap_or(0),
            mtim: stat
                .mtim
                .map(|t| t.duration_since(std::time::UNIX_EPOCH).unwrap().as_nanos() as u64)
                .unwrap_or(0),
            ctim: stat
                .ctim
                .map(|t| t.duration_since(std::time::UNIX_EPOCH).unwrap().as_nanos() as u64)
                .unwrap_or(0),
        }
    }
}

impl TryFrom<&ReaddirEntity> for types::Dirent {
    type Error = Error;
    fn try_from(e: &ReaddirEntity) -> Result<types::Dirent, Error> {
        Ok(types::Dirent {
            d_ino: e.inode,
            d_namlen: e.name.as_bytes().len().try_into()?,
            d_type: types::Filetype::from(&e.filetype),
            d_next: e.next.into(),
        })
    }
}

fn dirent_bytes(dirent: types::Dirent) -> Vec<u8> {
    use wiggle::GuestType;
    assert_eq!(
        types::Dirent::guest_size(),
        std::mem::size_of::<types::Dirent>() as u32,
        "Dirent guest repr and host repr should match"
    );
    assert_eq!(
        1,
        std::mem::size_of_val(&dirent.d_type),
        "Dirent member d_type should be endian-invariant"
    );
    let size = types::Dirent::guest_size()
        .try_into()
        .expect("Dirent is smaller than 2^32");
    let mut bytes = Vec::with_capacity(size);
    bytes.resize(size, 0);
    let ptr = bytes.as_mut_ptr().cast::<types::Dirent>();
    let guest_dirent = types::Dirent {
        d_ino: dirent.d_ino.to_le(),
        d_namlen: dirent.d_namlen.to_le(),
        d_type: dirent.d_type, // endian-invariant
        d_next: dirent.d_next.to_le(),
    };
    unsafe { ptr.write_unaligned(guest_dirent) };
    bytes
}

impl From<&RwEventFlags> for types::Eventrwflags {
    fn from(flags: &RwEventFlags) -> types::Eventrwflags {
        let mut out = types::Eventrwflags::empty();
        if flags.contains(RwEventFlags::HANGUP) {
            out = out | types::Eventrwflags::FD_READWRITE_HANGUP;
        }
        out
    }
}

fn fd_readwrite_empty() -> types::EventFdReadwrite {
    types::EventFdReadwrite {
        nbytes: 0,
        flags: types::Eventrwflags::empty(),
    }
}

fn systimespec(
    set: bool,
    ts: types::Timestamp,
    now: bool,
) -> Result<Option<SystemTimeSpec>, Error> {
    if set && now {
        Err(Error::invalid_argument())
    } else if set {
        Ok(Some(SystemTimeSpec::Absolute(
            SystemClock::UNIX_EPOCH + Duration::from_nanos(ts),
        )))
    } else if now {
        Ok(Some(SystemTimeSpec::SymbolicNow))
    } else {
        Ok(None)
    }
}

// This is the default subset of base Rights reported for directories prior to
// https://github.com/bytecodealliance/wasmtime/pull/6265. Some
// implementations still expect this set of rights to be reported.
pub(crate) fn directory_base_rights() -> types::Rights {
    types::Rights::PATH_CREATE_DIRECTORY
        | types::Rights::PATH_CREATE_FILE
        | types::Rights::PATH_LINK_SOURCE
        | types::Rights::PATH_LINK_TARGET
        | types::Rights::PATH_OPEN
        | types::Rights::FD_READDIR
        | types::Rights::PATH_READLINK
        | types::Rights::PATH_RENAME_SOURCE
        | types::Rights::PATH_RENAME_TARGET
        | types::Rights::PATH_SYMLINK
        | types::Rights::PATH_REMOVE_DIRECTORY
        | types::Rights::PATH_UNLINK_FILE
        | types::Rights::PATH_FILESTAT_GET
        | types::Rights::PATH_FILESTAT_SET_TIMES
        | types::Rights::FD_FILESTAT_GET
        | types::Rights::FD_FILESTAT_SET_TIMES
}

// This is the default subset of inheriting Rights reported for directories
// prior to https://github.com/bytecodealliance/wasmtime/pull/6265. Some
// implementations still expect this set of rights to be reported.
pub(crate) fn directory_inheriting_rights() -> types::Rights {
    types::Rights::FD_DATASYNC
        | types::Rights::FD_READ
        | types::Rights::FD_SEEK
        | types::Rights::FD_FDSTAT_SET_FLAGS
        | types::Rights::FD_SYNC
        | types::Rights::FD_TELL
        | types::Rights::FD_WRITE
        | types::Rights::FD_ADVISE
        | types::Rights::FD_ALLOCATE
        | types::Rights::FD_FILESTAT_GET
        | types::Rights::FD_FILESTAT_SET_SIZE
        | types::Rights::FD_FILESTAT_SET_TIMES
        | types::Rights::POLL_FD_READWRITE
        | directory_base_rights()
}<|MERGE_RESOLUTION|>--- conflicted
+++ resolved
@@ -784,19 +784,11 @@
             .into_string()
             .map_err(|_| Error::illegal_byte_sequence().context("link contents"))?;
         let link_bytes = link.as_bytes();
-<<<<<<< HEAD
-        let link_len = link_bytes.len();
-        if link_len > buf_len as usize {
-            return Err(Error::range());
-        }
-        buf.as_array(link_len as u64).copy_from_slice(link_bytes)?;
-=======
         // Like posix readlink(2), silently truncate links when they are larger than the
         // destination buffer:
         let link_len = std::cmp::min(link_bytes.len(), buf_len as usize);
-        buf.as_array(link_len as u32)
+        buf.as_array(link_len as u64)
             .copy_from_slice(&link_bytes[..link_len])?;
->>>>>>> 877059f4
         Ok(link_len as types::Size)
     }
 
@@ -1396,7 +1388,7 @@
     use wiggle::GuestType;
     assert_eq!(
         types::Dirent::guest_size(),
-        std::mem::size_of::<types::Dirent>() as u32,
+        std::mem::size_of::<types::Dirent>() as u64,
         "Dirent guest repr and host repr should match"
     );
     assert_eq!(
