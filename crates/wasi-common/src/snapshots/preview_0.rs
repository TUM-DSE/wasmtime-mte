--- conflicted
+++ resolved
@@ -563,16 +563,11 @@
             let iov = iovs.into_iter().next();
             if let Some(iov) = iov {
                 let mut buffer = vec![0; (iov.len() as usize).min(MAX_SHARED_BUFFER_SIZE)];
-<<<<<<< HEAD
-                let bytes_read = f.read_vectored(&mut [IoSliceMut::new(&mut buffer)]).await?;
-                iov.get_range(0..bytes_read.into())
-=======
                 let bytes_read = f
                     .file
                     .read_vectored(&mut [IoSliceMut::new(&mut buffer)])
                     .await?;
-                iov.get_range(0..bytes_read.try_into()?)
->>>>>>> 877059f4
+                iov.get_range(0..bytes_read.into())
                     .expect("it should always be possible to slice the iov smaller")
                     .copy_from_slice(&buffer[0..bytes_read.try_into()?])?;
                 bytes_read
