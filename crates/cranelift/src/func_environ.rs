--- conflicted
+++ resolved
@@ -1846,8 +1846,7 @@
 
         // If we have a declared maximum, we can make this a "static" heap, which is
         // allocated up front and never moved.
-<<<<<<< HEAD
-        let (offset_guard_size, heap_style, readonly_base) = match self.module.memory_plans[index] {
+        let (offset_guard_size, heap_style, readonly_base, base_fact, memory_type) = match self.module.memory_plans[index] {
             MemoryPlan {
                 style: MemoryStyle::Dynamic { .. },
                 offset_guard_size,
@@ -1859,44 +1858,7 @@
                     base: ptr,
                     offset: Offset32::new(current_length_offset),
                     global_type: pointer_type,
-                    readonly: false,
-                });
-                (
-                    offset_guard_size,
-                    HeapStyle::Dynamic {
-                        bound_gv: heap_bound,
-                    },
-                    false,
-                )
-            }
-            MemoryPlan {
-                style: MemoryStyle::Static { bound },
-                offset_guard_size,
-                pre_guard_size: _,
-                memory: _,
-                mte_protected: _,
-            } => (
-                offset_guard_size,
-                HeapStyle::Static {
-                    bound: u64::from(bound) * u64::from(WASM_PAGE_SIZE),
-                },
-                true,
-            ),
-        };
-=======
-        let (offset_guard_size, heap_style, readonly_base, base_fact, memory_type) =
-            match self.module.memory_plans[index] {
-                MemoryPlan {
-                    style: MemoryStyle::Dynamic { .. },
-                    offset_guard_size,
-                    pre_guard_size: _,
-                    memory: _,
-                } => {
-                    let heap_bound = func.create_global_value(ir::GlobalValueData::Load {
-                        base: ptr,
-                        offset: Offset32::new(current_length_offset),
-                        global_type: pointer_type,
-                        flags: MemFlags::trusted(),
+                    flags: MemFlags::trusted(),
                     });
 
                     let (base_fact, data_mt) = if let Some(ptr_memtype) = ptr_memtype {
@@ -1967,7 +1929,8 @@
                     offset_guard_size,
                     pre_guard_size: _,
                     memory: _,
-                } => {
+                mte_protected: _,
+            } => {
                     let bound_bytes = u64::from(bound_pages) * u64::from(WASM_PAGE_SIZE);
                     let (base_fact, data_mt) = if let Some(ptr_memtype) = ptr_memtype {
                         // Create a memtype representing the untyped memory region.
@@ -2019,7 +1982,6 @@
                     )
                 }
             };
->>>>>>> 877059f4
 
         let mut flags = MemFlags::trusted().with_checked();
         if readonly_base {
